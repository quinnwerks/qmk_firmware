/* Copyright 2015-2018 Jack Humbert
 *
 * This program is free software: you can redistribute it and/or modify
 * it under the terms of the GNU General Public License as published by
 * the Free Software Foundation, either version 2 of the License, or
 * (at your option) any later version.
 *
 * This program is distributed in the hope that it will be useful,
 * but WITHOUT ANY WARRANTY; without even the implied warranty of
 * MERCHANTABILITY or FITNESS FOR A PARTICULAR PURPOSE.  See the
 * GNU General Public License for more details.
 *
 * You should have received a copy of the GNU General Public License
 * along with this program.  If not, see <http://www.gnu.org/licenses/>.
 */

#pragma once

/* diode directions */
#define COL2ROW       0
#define ROW2COL       1
#define CUSTOM_MATRIX 2 /* Disables built-in matrix scanning code */

#ifdef __AVR__
<<<<<<< HEAD
  /* I/O pins */
  #ifndef F0
      #define B0 0x30
      #define B1 0x31
      #define B2 0x32
      #define B3 0x33
      #define B4 0x34
      #define B5 0x35
      #define B6 0x36
      #define B7 0x37
      #define C0 0x60
      #define C1 0x61
      #define C2 0x62
      #define C3 0x63
      #define C4 0x64
      #define C5 0x65
      #define C6 0x66
      #define C7 0x67
      #define D0 0x90
      #define D1 0x91
      #define D2 0x92
      #define D3 0x93
      #define D4 0x94
      #define D5 0x95
      #define D6 0x96
      #define D7 0x97
      #define E0 0xC0
      #define E1 0xC1
      #define E2 0xC2
      #define E3 0xC3
      #define E4 0xC4
      #define E5 0xC5
      #define E6 0xC6
      #define E7 0xC7
      #define F0 0xF0
      #define F1 0xF1
      #define F2 0xF2
      #define F3 0xF3
      #define F4 0xF4
      #define F5 0xF5
      #define F6 0xF6
      #define F7 0xF7
      #define A0 0x00
      #define A1 0x01
      #define A2 0x02
      #define A3 0x03
      #define A4 0x04
      #define A5 0x05
      #define A6 0x06
      #define A7 0x07
  #endif
=======
    #ifndef __ASSEMBLER__
      #include <avr/io.h>
    #endif
    #define PORT_SHIFTER 4 // this may be 4 for all AVR chips

    // If you want to add more to this list, reference the PINx definitions in these header
    // files: https://github.com/vancegroup-mirrors/avr-libc/tree/master/avr-libc/include/avr

    #if defined(__AVR_ATmega32U4__) || defined(__AVR_ATmega16U4__)
        #define ADDRESS_BASE 0x00
        #define PINB_ADDRESS 0x3
        #define PINC_ADDRESS 0x6
        #define PIND_ADDRESS 0x9
        #define PINE_ADDRESS 0xC
        #define PINF_ADDRESS 0xF
    #elif defined(__AVR_ATmega32U2__) || defined(__AVR_ATmega16U2__)
        #define ADDRESS_BASE 0x00
        #define PINB_ADDRESS 0x3
        #define PINC_ADDRESS 0x6
        #define PIND_ADDRESS 0x9
    #elif defined(__AVR_AT90USB1286__) || defined(__AVR_AT90USB646__)
        #define ADDRESS_BASE 0x00
        #define PINA_ADDRESS 0x0
        #define PINB_ADDRESS 0x3
        #define PINC_ADDRESS 0x6
        #define PIND_ADDRESS 0x9
        #define PINE_ADDRESS 0xC
        #define PINF_ADDRESS 0xF
    #elif defined(__AVR_ATmega32A__)
        #define ADDRESS_BASE 0x10
        #define PIND_ADDRESS 0x0
        #define PINC_ADDRESS 0x3
        #define PINB_ADDRESS 0x6
        #define PINA_ADDRESS 0x9
    #else
        #error "Pins are not defined"
    #endif

    /* I/O pins */
    #define PINDEF(port, pin) ((PIN##port##_ADDRESS << PORT_SHIFTER) | pin)

    #ifdef PORTA
        #define A0 PINDEF(A, 0)
        #define A1 PINDEF(A, 1)
        #define A2 PINDEF(A, 2)
        #define A3 PINDEF(A, 3)
        #define A4 PINDEF(A, 4)
        #define A5 PINDEF(A, 5)
        #define A6 PINDEF(A, 6)
        #define A7 PINDEF(A, 7)
    #endif
    #ifdef PORTB
        #define B0 PINDEF(B, 0)
        #define B1 PINDEF(B, 1)
        #define B2 PINDEF(B, 2)
        #define B3 PINDEF(B, 3)
        #define B4 PINDEF(B, 4)
        #define B5 PINDEF(B, 5)
        #define B6 PINDEF(B, 6)
        #define B7 PINDEF(B, 7)
    #endif
    #ifdef PORTC
        #define C0 PINDEF(C, 0)
        #define C1 PINDEF(C, 1)
        #define C2 PINDEF(C, 2)
        #define C3 PINDEF(C, 3)
        #define C4 PINDEF(C, 4)
        #define C5 PINDEF(C, 5)
        #define C6 PINDEF(C, 6)
        #define C7 PINDEF(C, 7)
    #endif
    #ifdef PORTD
        #define D0 PINDEF(D, 0)
        #define D1 PINDEF(D, 1)
        #define D2 PINDEF(D, 2)
        #define D3 PINDEF(D, 3)
        #define D4 PINDEF(D, 4)
        #define D5 PINDEF(D, 5)
        #define D6 PINDEF(D, 6)
        #define D7 PINDEF(D, 7)
    #endif
    #ifdef PORTE
        #define E0 PINDEF(E, 0)
        #define E1 PINDEF(E, 1)
        #define E2 PINDEF(E, 2)
        #define E3 PINDEF(E, 3)
        #define E4 PINDEF(E, 4)
        #define E5 PINDEF(E, 5)
        #define E6 PINDEF(E, 6)
        #define E7 PINDEF(E, 7)
    #endif
    #ifdef PORTF
        #define F0 PINDEF(F, 0)
        #define F1 PINDEF(F, 1)
        #define F2 PINDEF(F, 2)
        #define F3 PINDEF(F, 3)
        #define F4 PINDEF(F, 4)
        #define F5 PINDEF(F, 5)
        #define F6 PINDEF(F, 6)
        #define F7 PINDEF(F, 7)
    #endif

#elif defined(PROTOCOL_CHIBIOS)
    #define A0  PAL_LINE(GPIOA, 0)
    #define A1  PAL_LINE(GPIOA, 1)
    #define A2  PAL_LINE(GPIOA, 2)
    #define A3  PAL_LINE(GPIOA, 3)
    #define A4  PAL_LINE(GPIOA, 4)
    #define A5  PAL_LINE(GPIOA, 5)
    #define A6  PAL_LINE(GPIOA, 6)
    #define A7  PAL_LINE(GPIOA, 7)
    #define A8  PAL_LINE(GPIOA, 8)
    #define A9  PAL_LINE(GPIOA, 9)
    #define A10 PAL_LINE(GPIOA, 10)
    #define A11 PAL_LINE(GPIOA, 11)
    #define A12 PAL_LINE(GPIOA, 12)
    #define A13 PAL_LINE(GPIOA, 13)
    #define A14 PAL_LINE(GPIOA, 14)
    #define A15 PAL_LINE(GPIOA, 15)
    #define B0  PAL_LINE(GPIOB, 0)
    #define B1  PAL_LINE(GPIOB, 1)
    #define B2  PAL_LINE(GPIOB, 2)
    #define B3  PAL_LINE(GPIOB, 3)
    #define B4  PAL_LINE(GPIOB, 4)
    #define B5  PAL_LINE(GPIOB, 5)
    #define B6  PAL_LINE(GPIOB, 6)
    #define B7  PAL_LINE(GPIOB, 7)
    #define B8  PAL_LINE(GPIOB, 8)
    #define B9  PAL_LINE(GPIOB, 9)
    #define B10 PAL_LINE(GPIOB, 10)
    #define B11 PAL_LINE(GPIOB, 11)
    #define B12 PAL_LINE(GPIOB, 12)
    #define B13 PAL_LINE(GPIOB, 13)
    #define B14 PAL_LINE(GPIOB, 14)
    #define B15 PAL_LINE(GPIOB, 15)
    #define C0  PAL_LINE(GPIOC, 0)
    #define C1  PAL_LINE(GPIOC, 1)
    #define C2  PAL_LINE(GPIOC, 2)
    #define C3  PAL_LINE(GPIOC, 3)
    #define C4  PAL_LINE(GPIOC, 4)
    #define C5  PAL_LINE(GPIOC, 5)
    #define C6  PAL_LINE(GPIOC, 6)
    #define C7  PAL_LINE(GPIOC, 7)
    #define C8  PAL_LINE(GPIOC, 8)
    #define C9  PAL_LINE(GPIOC, 9)
    #define C10 PAL_LINE(GPIOC, 10)
    #define C11 PAL_LINE(GPIOC, 11)
    #define C12 PAL_LINE(GPIOC, 12)
    #define C13 PAL_LINE(GPIOC, 13)
    #define C14 PAL_LINE(GPIOC, 14)
    #define C15 PAL_LINE(GPIOC, 15)
    #define D0  PAL_LINE(GPIOD, 0)
    #define D1  PAL_LINE(GPIOD, 1)
    #define D2  PAL_LINE(GPIOD, 2)
    #define D3  PAL_LINE(GPIOD, 3)
    #define D4  PAL_LINE(GPIOD, 4)
    #define D5  PAL_LINE(GPIOD, 5)
    #define D6  PAL_LINE(GPIOD, 6)
    #define D7  PAL_LINE(GPIOD, 7)
    #define D8  PAL_LINE(GPIOD, 8)
    #define D9  PAL_LINE(GPIOD, 9)
    #define D10 PAL_LINE(GPIOD, 10)
    #define D11 PAL_LINE(GPIOD, 11)
    #define D12 PAL_LINE(GPIOD, 12)
    #define D13 PAL_LINE(GPIOD, 13)
    #define D14 PAL_LINE(GPIOD, 14)
    #define D15 PAL_LINE(GPIOD, 15)
    #define E0  PAL_LINE(GPIOE, 0)
    #define E1  PAL_LINE(GPIOE, 1)
    #define E2  PAL_LINE(GPIOE, 2)
    #define E3  PAL_LINE(GPIOE, 3)
    #define E4  PAL_LINE(GPIOE, 4)
    #define E5  PAL_LINE(GPIOE, 5)
    #define E6  PAL_LINE(GPIOE, 6)
    #define E7  PAL_LINE(GPIOE, 7)
    #define E8  PAL_LINE(GPIOE, 8)
    #define E9  PAL_LINE(GPIOE, 9)
    #define E10 PAL_LINE(GPIOE, 10)
    #define E11 PAL_LINE(GPIOE, 11)
    #define E12 PAL_LINE(GPIOE, 12)
    #define E13 PAL_LINE(GPIOE, 13)
    #define E14 PAL_LINE(GPIOE, 14)
    #define E15 PAL_LINE(GPIOE, 15)
    #define F0  PAL_LINE(GPIOF, 0)
    #define F1  PAL_LINE(GPIOF, 1)
    #define F2  PAL_LINE(GPIOF, 2)
    #define F3  PAL_LINE(GPIOF, 3)
    #define F4  PAL_LINE(GPIOF, 4)
    #define F5  PAL_LINE(GPIOF, 5)
    #define F6  PAL_LINE(GPIOF, 6)
    #define F7  PAL_LINE(GPIOF, 7)
    #define F8  PAL_LINE(GPIOF, 8)
    #define F9  PAL_LINE(GPIOF, 9)
    #define F10 PAL_LINE(GPIOF, 10)
    #define F11 PAL_LINE(GPIOF, 11)
    #define F12 PAL_LINE(GPIOF, 12)
    #define F13 PAL_LINE(GPIOF, 13)
    #define F14 PAL_LINE(GPIOF, 14)
    #define F15 PAL_LINE(GPIOF, 15)
>>>>>>> 5d47231f
#endif

/* USART configuration */
#ifdef BLUETOOTH_ENABLE
#   ifdef __AVR_ATmega32U4__
#      define SERIAL_UART_BAUD 9600
#      define SERIAL_UART_DATA UDR1
#      define SERIAL_UART_UBRR (F_CPU / (16UL * SERIAL_UART_BAUD) - 1)
#      define SERIAL_UART_RXD_VECT USART1_RX_vect
#      define SERIAL_UART_TXD_READY (UCSR1A & _BV(UDRE1))
#      define SERIAL_UART_INIT() do { \
            /* baud rate */ \
            UBRR1L = SERIAL_UART_UBRR; \
            /* baud rate */ \
            UBRR1H = SERIAL_UART_UBRR >> 8; \
            /* enable TX */ \
            UCSR1B = _BV(TXEN1); \
            /* 8-bit data */ \
            UCSR1C = _BV(UCSZ11) | _BV(UCSZ10); \
            sei(); \
        } while(0)
#   else
#       error "USART configuration is needed."
#   endif
#endif

#define API_SYSEX_MAX_SIZE 32

#include "song_list.h"<|MERGE_RESOLUTION|>--- conflicted
+++ resolved
@@ -22,59 +22,6 @@
 #define CUSTOM_MATRIX 2 /* Disables built-in matrix scanning code */
 
 #ifdef __AVR__
-<<<<<<< HEAD
-  /* I/O pins */
-  #ifndef F0
-      #define B0 0x30
-      #define B1 0x31
-      #define B2 0x32
-      #define B3 0x33
-      #define B4 0x34
-      #define B5 0x35
-      #define B6 0x36
-      #define B7 0x37
-      #define C0 0x60
-      #define C1 0x61
-      #define C2 0x62
-      #define C3 0x63
-      #define C4 0x64
-      #define C5 0x65
-      #define C6 0x66
-      #define C7 0x67
-      #define D0 0x90
-      #define D1 0x91
-      #define D2 0x92
-      #define D3 0x93
-      #define D4 0x94
-      #define D5 0x95
-      #define D6 0x96
-      #define D7 0x97
-      #define E0 0xC0
-      #define E1 0xC1
-      #define E2 0xC2
-      #define E3 0xC3
-      #define E4 0xC4
-      #define E5 0xC5
-      #define E6 0xC6
-      #define E7 0xC7
-      #define F0 0xF0
-      #define F1 0xF1
-      #define F2 0xF2
-      #define F3 0xF3
-      #define F4 0xF4
-      #define F5 0xF5
-      #define F6 0xF6
-      #define F7 0xF7
-      #define A0 0x00
-      #define A1 0x01
-      #define A2 0x02
-      #define A3 0x03
-      #define A4 0x04
-      #define A5 0x05
-      #define A6 0x06
-      #define A7 0x07
-  #endif
-=======
     #ifndef __ASSEMBLER__
       #include <avr/io.h>
     #endif
@@ -274,7 +221,6 @@
     #define F13 PAL_LINE(GPIOF, 13)
     #define F14 PAL_LINE(GPIOF, 14)
     #define F15 PAL_LINE(GPIOF, 15)
->>>>>>> 5d47231f
 #endif
 
 /* USART configuration */
