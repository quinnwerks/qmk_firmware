--- conflicted
+++ resolved
@@ -25,7 +25,6 @@
 #include "quantum.h"
 
 #ifdef IS31FL3731
-<<<<<<< HEAD
     #include "i2c_master.h"
     #include "is31fl3731.h"
 #elif defined (IS31FL3733)
@@ -33,11 +32,6 @@
     #include "is31fl3733.h"
 #elif defined (WS2812)
     #include "ws2812.h"
-=======
-    #include "is31fl3731.h"
-#elif defined (IS31FL3733)
-    #include "is31fl3733.h"
->>>>>>> 5d47231f
 #endif
 
 typedef struct Point {
